--- conflicted
+++ resolved
@@ -22,7 +22,6 @@
     "node": "22.x"
   },
   "dependencies": {
-<<<<<<< HEAD
     "@angular/cdk": "19.2.5",
     "@angular/common": "19.2.5",
     "@angular/compiler": "19.2.5",
@@ -33,16 +32,7 @@
     "@angular/platform-browser-dynamic": "19.2.5",
     "@angular/router": "19.2.5",
     "@angular/service-worker": "19.2.5",
-=======
-    "@angular/common": "^19.2.0",
-    "@angular/compiler": "^19.2.0",
-    "@angular/core": "^19.2.0",
-    "@angular/forms": "^19.2.0",
-    "@angular/platform-browser": "^19.2.0",
-    "@angular/platform-browser-dynamic": "^19.2.0",
-    "@angular/router": "^19.2.0",
     "axios": "^1.8.3",
->>>>>>> bce70aba
     "rxjs": "~7.8.0",
     "tslib": "^2.3.0",
     "wkx": "^0.5.0",
